apply plugin: 'com.android.application'

repositories {
    jcenter()
    mavenLocal()
}

buildscript {
    repositories {
        jcenter()
    }
    dependencies {
<<<<<<< HEAD
        classpath 'com.android.tools.build:gradle:2.2.0'
=======
        classpath 'com.android.tools.build:gradle:2.2.3'
>>>>>>> f4a0420c
    }
}

android {
    compileSdkVersion 23
    buildToolsVersion "23.0.1"
    defaultConfig {
        applicationId "com.uber.sdk.android.rides.samples"
        minSdkVersion 14
        targetSdkVersion 23
        versionCode 1
        versionName "1.0"
        buildConfigField "String", "CLIENT_ID", "\"${loadSecret("UBER_CLIENT_ID")}\"" //Add your client id to gradle.properties
        buildConfigField "String", "REDIRECT_URI", "\"${loadSecret("UBER_REDIRECT_URI")}\"" //Add your redirect uri to gradle.properties
        buildConfigField "String", "SERVER_TOKEN", "\"${loadSecret("UBER_SERVER_TOKEN")}\"" //Add your server token to gradle.properties
    }

    buildTypes {
        release {
            minifyEnabled true
            proguardFiles getDefaultProguardFile('proguard-android.txt')
        }
    }
}

dependencies {
    compile 'com.android.support:appcompat-v7:23.0.1'
    compile project(':rides-android')
    compile project(':core-android')
}

/**
 * Loads property from gradle.properties and ~/.gradle/gradle.properties
 * Use to look up confidential information like keys that shoudln't be stored publicly
 * @param name to lookup
 * @return the value of the property or "MISSING"
 */
def loadSecret(String name) {
    return hasProperty(name) ? getProperty(name) : "MISSING"
}<|MERGE_RESOLUTION|>--- conflicted
+++ resolved
@@ -10,11 +10,7 @@
         jcenter()
     }
     dependencies {
-<<<<<<< HEAD
-        classpath 'com.android.tools.build:gradle:2.2.0'
-=======
         classpath 'com.android.tools.build:gradle:2.2.3'
->>>>>>> f4a0420c
     }
 }
 
