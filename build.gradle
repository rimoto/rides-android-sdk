<<<<<<< HEAD
//apply plugin: 'distribution'
//apply plugin: 'net.researchgate.release'
//apply plugin: 'co.riiid.gradle'
//
//import groovy.text.GStringTemplateEngine
//import org.codehaus.groovy.runtime.DateGroovyMethods
//
//buildscript {
//    repositories {
//        jcenter()
//    }
//    dependencies {
//        classpath 'com.android.tools.build:gradle:2.1.3'
//        classpath 'net.researchgate:gradle-release:2.3.5'
//        classpath 'co.riiid:gradle-github-plugin:0.4.2'
//        classpath 'net.saliman:gradle-cobertura-plugin:2.3.1'
//    }
//}
//
//allprojects {
//    apply plugin: 'checkstyle'
//    apply plugin: 'maven'
//
//    ["githubToken", "ossrhUsername", "ossrhPassword",
//     "signing.keyId", "signing.password", "signing.secretKeyRingFile",].each {
//        checkAndDefaultProperty(it)
//    }
//
//    ext.set("unsnapshottedVersion", version.replaceAll("-SNAPSHOT", ""))
//    ext.set("samples", project(":samples").subprojects.collect { it.path })
//    ext.set("isReleaseVersion", !version.endsWith("SNAPSHOT"))
//
//    repositories {
//        jcenter()
//    }
//
//    checkstyle {
//        toolVersion = "6.11.2"
//    }
//
//    task checkstyleMain(type: Checkstyle, overwrite: true) {
//        configFile = new File("{$project.projectDir}/config/checkstyle/checkstyle-main.xml")
//    }
//
//    task checkstyleTest(type: Checkstyle, overwrite: true) {
//        configFile = new File("{$project.projectDir}/config/checkstyle/checkstyle-test.xml")
//    }
//}
//
//def generateReleaseNotes() {
//    def changelogSnippet = generateChangelogSnippet()
//    def model = [title  : "Uber Rides Android SDK (Beta) v${unsnapshottedVersion}",
//                 date   : DateGroovyMethods.format(new Date(), 'MM/dd/yyyy'),
//                 snippet: changelogSnippet,
//                 assets : project.samples.collect {
//                     [
//                             title      : project(it).name,
//                             download   : githubDownloadPrefix + "v${unsnapshottedVersion}/"
//                                     + project(it).name + "-v${unsnapshottedVersion}.zip",
//                             description: project(it).description,
//                     ]
//                 }]
//    def engine = new GStringTemplateEngine()
//    def template = engine.createTemplate(rootProject.file('releasenotes.gtpl')).make(model)
//    return template.toString()
//}
//
//def generateChangelogSnippet() {
//    def changelog = rootProject.file('CHANGELOG.md').text
//    def snippet = ""
//    def stop = false
//    changelog.eachLine { line, count ->
//        if (count >= 2) {
//            stop = stop || line.startsWith("v");
//            if (!stop) {
//                snippet += line + "\n";
//            }
//        }
//    }
//    return "  " + snippet.trim();
//}
//
//def checkAndDefaultProperty(prop) {
//    if (!project.hasProperty(prop)) {
//        logger.warn("Add " + prop + " to your ~/.gradle/gradle.properties file.")
//        rootProject.ext.set(prop, prop)
//    }
//}
//
//def checkForChangelogUpdates(task) {
//    def changelogtext = rootProject.file('CHANGELOG.md').text
//    if (!changelogtext.startsWith("v${unsnapshottedVersion} -")) {
//        throw new AssertionError(
//                "Changelog must be updated with v{$unsnapshottedVersion} before release. Please check " +
//                        rootProject.file('CHANGELOG.md').absolutePath)
//    }
//}
//
//gradle.taskGraph.afterTask { Task task, TaskState state ->
//    if (task.path.endsWith("release") || task.path.endsWith("githubReleaseZip")
//            || task.path.endsWith("publicrepoDistZip")) {
//        checkForChangelogUpdates(task)
//    }
//}
//
//// Skip signing archives on Jenkins when -SNAPSHOT is being checked in.
//gradle.taskGraph.beforeTask { Task task ->
//    if (task.path.contains("sign") && !ext.isReleaseVersion) {
//        task.enabled = false
//    }
//}
//
//task updateChangelog() << {
//    def newVersion = findProperty("version").replaceAll('-SNAPSHOT', '')
//    def changelog = rootProject.file('CHANGELOG.md')
//    def changelogText = changelog.text
//    if (!changelogText.startsWith("v${newVersion} -")) {
//        def updatedChangelog = "v${newVersion} - TBD\n"
//        def dashesCount = updatedChangelog.length()-1
//        updatedChangelog += "-"*dashesCount + "\n\n"
//
//        changelog.write(updatedChangelog + changelogText)
//    }
//}
//
//afterReleaseBuild.dependsOn(":core-android:uploadArchives", ":rides-android:uploadArchives")
//updateVersion.dependsOn ":githubRelease"
//commitNewVersion.dependsOn ':updateChangelog'
//githubRelease.dependsOn project(":samples").subprojects.collect { it.path + ":githubReleaseZip" }
//
//release {
//    failOnCommitNeeded = false
//    failOnPublishNeeded = false
//    failOnSnapshotDependencies = false
//    revertOnFail = true
//    tagTemplate = "v${unsnapshottedVersion}"
//}
//
//github {
//    owner = 'uber'
//    repo = 'rides-android-sdk'
//    token = "${githubToken}"
//    tagName = "v${unsnapshottedVersion}"
//    targetCommitish = 'master'
//    name = "v${unsnapshottedVersion}"
//    body = generateReleaseNotes()
//    assets = project.samples.collect {
//        project(it).buildDir.absolutePath + "/distributions/" + project(it).name +
//                "-v${unsnapshottedVersion}.zip"
//    }
//}
//
//distributions {
//    publicrepo {
//        baseName = 'publicrepo'
//        contents {
//            from(rootDir) {
//                include 'build.gradle'
//                include 'CHANGELOG.md'
//                include 'gradle.properties'
//                include 'gradlew'
//                include 'gradlew.bat'
//                include 'LICENSE'
//                include 'releasenotes.gtpl'
//                include 'settings.gradle'
//                include 'gradle/'
//                include 'config'
//                include 'test-shared/'
//                include '.travis.yml'
//            }
//
//            from(rootDir) {
//                include 'README.md'
//                filter { String line ->
//                    line.replaceAll("_version_", unsnapshottedVersion)
//                }
//            }
//
//            from('core-android') {
//                filesNotMatching("**/*.png") {
//                    filter { String line ->
//                        line.replaceAll("_version_", unsnapshottedVersion)
//                    }
//                }
//                exclude 'build'
//                exclude '*.iml'
//                into 'core-android'
//            }
//
//            from('rides-android') {
//                filesNotMatching("**/*.png") {
//                    filter { String line ->
//                        line.replaceAll("_version_", unsnapshottedVersion)
//                    }
//                }
//                exclude 'build'
//                exclude '*.iml'
//                into 'rides-android'
//            }
//
//            from('samples') {
//                exclude '**/build'
//                exclude '**/*.iml'
//                into 'samples'
//            }
//        }
//    }
//}
=======
apply plugin: 'distribution'
apply plugin: 'net.researchgate.release'
apply plugin: 'co.riiid.gradle'

import groovy.text.GStringTemplateEngine
import org.codehaus.groovy.runtime.DateGroovyMethods

buildscript {
    repositories {
        jcenter()
    }
    dependencies {
        classpath 'com.android.tools.build:gradle:2.2.3'
        classpath 'net.researchgate:gradle-release:2.3.5'
        classpath 'co.riiid:gradle-github-plugin:0.4.2'
        classpath 'net.saliman:gradle-cobertura-plugin:2.3.1'
    }
}

allprojects {
    apply plugin: 'checkstyle'
    apply plugin: 'maven'

    ["githubToken", "ossrhUsername", "ossrhPassword",
     "signing.keyId", "signing.password", "signing.secretKeyRingFile",].each {
        checkAndDefaultProperty(it)
    }

    ext.set("unsnapshottedVersion", version.replaceAll("-SNAPSHOT", ""))
    ext.set("samples", project(":samples").subprojects.collect { it.path })
    ext.set("isReleaseVersion", !version.endsWith("SNAPSHOT"))

    repositories {
        jcenter()
    }

    checkstyle {
        toolVersion = "6.11.2"
    }

    task checkstyleMain(type: Checkstyle, overwrite: true) {
        configFile = new File("{$project.projectDir}/config/checkstyle/checkstyle-main.xml")
    }

    task checkstyleTest(type: Checkstyle, overwrite: true) {
        configFile = new File("{$project.projectDir}/config/checkstyle/checkstyle-test.xml")
    }
}

def generateReleaseNotes() {
    def changelogSnippet = generateChangelogSnippet()
    def model = [title  : "Uber Rides Android SDK (Beta) v${unsnapshottedVersion}",
                 date   : DateGroovyMethods.format(new Date(), 'MM/dd/yyyy'),
                 snippet: changelogSnippet,
                 assets : project.samples.collect {
                     [
                             title      : project(it).name,
                             download   : githubDownloadPrefix + "v${unsnapshottedVersion}/"
                                     + project(it).name + "-v${unsnapshottedVersion}.zip",
                             description: project(it).description,
                     ]
                 }]
    def engine = new GStringTemplateEngine()
    def template = engine.createTemplate(rootProject.file('releasenotes.gtpl')).make(model)
    return template.toString()
}

def generateChangelogSnippet() {
    def changelog = rootProject.file('CHANGELOG.md').text
    def snippet = ""
    def stop = false
    changelog.eachLine { line, count ->
        if (count >= 2) {
            stop = stop || line.startsWith("v");
            if (!stop) {
                snippet += line + "\n";
            }
        }
    }
    return "  " + snippet.trim();
}

def checkAndDefaultProperty(prop) {
    if (!project.hasProperty(prop)) {
        logger.warn("Add " + prop + " to your ~/.gradle/gradle.properties file.")
        rootProject.ext.set(prop, prop)
    }
}

def checkForChangelogUpdates(task) {
    def changelogtext = rootProject.file('CHANGELOG.md').text
    if (!changelogtext.startsWith("v${unsnapshottedVersion} -")) {
        throw new AssertionError(
                "Changelog must be updated with v{$unsnapshottedVersion} before release. Please check " +
                        rootProject.file('CHANGELOG.md').absolutePath)
    }
}

gradle.taskGraph.afterTask { Task task, TaskState state ->
    if (task.path.endsWith("release") || task.path.endsWith("githubReleaseZip")
            || task.path.endsWith("publicrepoDistZip")) {
        checkForChangelogUpdates(task)
    }
}

// Skip signing archives on Jenkins when -SNAPSHOT is being checked in.
gradle.taskGraph.beforeTask { Task task ->
    if (task.path.contains("sign") && !ext.isReleaseVersion) {
        task.enabled = false
    }
}

task updateChangelog() << {
    def newVersion = findProperty("version").replaceAll('-SNAPSHOT', '')
    def changelog = rootProject.file('CHANGELOG.md')
    def changelogText = changelog.text
    if (!changelogText.startsWith("v${newVersion} -")) {
        def updatedChangelog = "v${newVersion} - TBD\n"
        def dashesCount = updatedChangelog.length()-1
        updatedChangelog += "-"*dashesCount + "\n\n"

        changelog.write(updatedChangelog + changelogText)
    }
}

afterReleaseBuild.dependsOn(":core-android:uploadArchives", ":rides-android:uploadArchives")
updateVersion.dependsOn ":githubRelease"
commitNewVersion.dependsOn ':updateChangelog'
githubRelease.dependsOn project(":samples").subprojects.collect { it.path + ":githubReleaseZip" }

release {
    failOnCommitNeeded = false
    failOnPublishNeeded = false
    failOnSnapshotDependencies = false
    revertOnFail = true
    tagTemplate = "v${unsnapshottedVersion}"
}

github {
    owner = 'uber'
    repo = 'rides-android-sdk'
    token = "${githubToken}"
    tagName = "v${unsnapshottedVersion}"
    targetCommitish = 'master'
    name = "v${unsnapshottedVersion}"
    body = generateReleaseNotes()
    assets = project.samples.collect {
        project(it).buildDir.absolutePath + "/distributions/" + project(it).name +
                "-v${unsnapshottedVersion}.zip"
    }
}

distributions {
    publicrepo {
        baseName = 'publicrepo'
        contents {
            from(rootDir) {
                include 'build.gradle'
                include 'CHANGELOG.md'
                include 'gradle.properties'
                include 'gradlew'
                include 'gradlew.bat'
                include 'LICENSE'
                include 'releasenotes.gtpl'
                include 'settings.gradle'
                include 'gradle/'
                include 'config'
                include 'test-shared/'
                include '.travis.yml'
            }

            from(rootDir) {
                include 'README.md'
                filter { String line ->
                    line.replaceAll("_version_", unsnapshottedVersion)
                }
            }

            from('core-android') {
                filesNotMatching("**/*.png") {
                    filter { String line ->
                        line.replaceAll("_version_", unsnapshottedVersion)
                    }
                }
                exclude 'build'
                exclude '*.iml'
                into 'core-android'
            }

            from('rides-android') {
                filesNotMatching("**/*.png") {
                    filter { String line ->
                        line.replaceAll("_version_", unsnapshottedVersion)
                    }
                }
                exclude 'build'
                exclude '*.iml'
                into 'rides-android'
            }

            from('samples') {
                exclude '**/build'
                exclude '**/*.iml'
                into 'samples'
            }
        }
    }
}
>>>>>>> f4a0420c
<|MERGE_RESOLUTION|>--- conflicted
+++ resolved
@@ -1,4 +1,3 @@
-<<<<<<< HEAD
 //apply plugin: 'distribution'
 //apply plugin: 'net.researchgate.release'
 //apply plugin: 'co.riiid.gradle'
@@ -11,7 +10,7 @@
 //        jcenter()
 //    }
 //    dependencies {
-//        classpath 'com.android.tools.build:gradle:2.1.3'
+//        classpath 'com.android.tools.build:gradle:2.2.3'
 //        classpath 'net.researchgate:gradle-release:2.3.5'
 //        classpath 'co.riiid:gradle-github-plugin:0.4.2'
 //        classpath 'net.saliman:gradle-cobertura-plugin:2.3.1'
@@ -206,214 +205,4 @@
 //            }
 //        }
 //    }
-//}
-=======
-apply plugin: 'distribution'
-apply plugin: 'net.researchgate.release'
-apply plugin: 'co.riiid.gradle'
-
-import groovy.text.GStringTemplateEngine
-import org.codehaus.groovy.runtime.DateGroovyMethods
-
-buildscript {
-    repositories {
-        jcenter()
-    }
-    dependencies {
-        classpath 'com.android.tools.build:gradle:2.2.3'
-        classpath 'net.researchgate:gradle-release:2.3.5'
-        classpath 'co.riiid:gradle-github-plugin:0.4.2'
-        classpath 'net.saliman:gradle-cobertura-plugin:2.3.1'
-    }
-}
-
-allprojects {
-    apply plugin: 'checkstyle'
-    apply plugin: 'maven'
-
-    ["githubToken", "ossrhUsername", "ossrhPassword",
-     "signing.keyId", "signing.password", "signing.secretKeyRingFile",].each {
-        checkAndDefaultProperty(it)
-    }
-
-    ext.set("unsnapshottedVersion", version.replaceAll("-SNAPSHOT", ""))
-    ext.set("samples", project(":samples").subprojects.collect { it.path })
-    ext.set("isReleaseVersion", !version.endsWith("SNAPSHOT"))
-
-    repositories {
-        jcenter()
-    }
-
-    checkstyle {
-        toolVersion = "6.11.2"
-    }
-
-    task checkstyleMain(type: Checkstyle, overwrite: true) {
-        configFile = new File("{$project.projectDir}/config/checkstyle/checkstyle-main.xml")
-    }
-
-    task checkstyleTest(type: Checkstyle, overwrite: true) {
-        configFile = new File("{$project.projectDir}/config/checkstyle/checkstyle-test.xml")
-    }
-}
-
-def generateReleaseNotes() {
-    def changelogSnippet = generateChangelogSnippet()
-    def model = [title  : "Uber Rides Android SDK (Beta) v${unsnapshottedVersion}",
-                 date   : DateGroovyMethods.format(new Date(), 'MM/dd/yyyy'),
-                 snippet: changelogSnippet,
-                 assets : project.samples.collect {
-                     [
-                             title      : project(it).name,
-                             download   : githubDownloadPrefix + "v${unsnapshottedVersion}/"
-                                     + project(it).name + "-v${unsnapshottedVersion}.zip",
-                             description: project(it).description,
-                     ]
-                 }]
-    def engine = new GStringTemplateEngine()
-    def template = engine.createTemplate(rootProject.file('releasenotes.gtpl')).make(model)
-    return template.toString()
-}
-
-def generateChangelogSnippet() {
-    def changelog = rootProject.file('CHANGELOG.md').text
-    def snippet = ""
-    def stop = false
-    changelog.eachLine { line, count ->
-        if (count >= 2) {
-            stop = stop || line.startsWith("v");
-            if (!stop) {
-                snippet += line + "\n";
-            }
-        }
-    }
-    return "  " + snippet.trim();
-}
-
-def checkAndDefaultProperty(prop) {
-    if (!project.hasProperty(prop)) {
-        logger.warn("Add " + prop + " to your ~/.gradle/gradle.properties file.")
-        rootProject.ext.set(prop, prop)
-    }
-}
-
-def checkForChangelogUpdates(task) {
-    def changelogtext = rootProject.file('CHANGELOG.md').text
-    if (!changelogtext.startsWith("v${unsnapshottedVersion} -")) {
-        throw new AssertionError(
-                "Changelog must be updated with v{$unsnapshottedVersion} before release. Please check " +
-                        rootProject.file('CHANGELOG.md').absolutePath)
-    }
-}
-
-gradle.taskGraph.afterTask { Task task, TaskState state ->
-    if (task.path.endsWith("release") || task.path.endsWith("githubReleaseZip")
-            || task.path.endsWith("publicrepoDistZip")) {
-        checkForChangelogUpdates(task)
-    }
-}
-
-// Skip signing archives on Jenkins when -SNAPSHOT is being checked in.
-gradle.taskGraph.beforeTask { Task task ->
-    if (task.path.contains("sign") && !ext.isReleaseVersion) {
-        task.enabled = false
-    }
-}
-
-task updateChangelog() << {
-    def newVersion = findProperty("version").replaceAll('-SNAPSHOT', '')
-    def changelog = rootProject.file('CHANGELOG.md')
-    def changelogText = changelog.text
-    if (!changelogText.startsWith("v${newVersion} -")) {
-        def updatedChangelog = "v${newVersion} - TBD\n"
-        def dashesCount = updatedChangelog.length()-1
-        updatedChangelog += "-"*dashesCount + "\n\n"
-
-        changelog.write(updatedChangelog + changelogText)
-    }
-}
-
-afterReleaseBuild.dependsOn(":core-android:uploadArchives", ":rides-android:uploadArchives")
-updateVersion.dependsOn ":githubRelease"
-commitNewVersion.dependsOn ':updateChangelog'
-githubRelease.dependsOn project(":samples").subprojects.collect { it.path + ":githubReleaseZip" }
-
-release {
-    failOnCommitNeeded = false
-    failOnPublishNeeded = false
-    failOnSnapshotDependencies = false
-    revertOnFail = true
-    tagTemplate = "v${unsnapshottedVersion}"
-}
-
-github {
-    owner = 'uber'
-    repo = 'rides-android-sdk'
-    token = "${githubToken}"
-    tagName = "v${unsnapshottedVersion}"
-    targetCommitish = 'master'
-    name = "v${unsnapshottedVersion}"
-    body = generateReleaseNotes()
-    assets = project.samples.collect {
-        project(it).buildDir.absolutePath + "/distributions/" + project(it).name +
-                "-v${unsnapshottedVersion}.zip"
-    }
-}
-
-distributions {
-    publicrepo {
-        baseName = 'publicrepo'
-        contents {
-            from(rootDir) {
-                include 'build.gradle'
-                include 'CHANGELOG.md'
-                include 'gradle.properties'
-                include 'gradlew'
-                include 'gradlew.bat'
-                include 'LICENSE'
-                include 'releasenotes.gtpl'
-                include 'settings.gradle'
-                include 'gradle/'
-                include 'config'
-                include 'test-shared/'
-                include '.travis.yml'
-            }
-
-            from(rootDir) {
-                include 'README.md'
-                filter { String line ->
-                    line.replaceAll("_version_", unsnapshottedVersion)
-                }
-            }
-
-            from('core-android') {
-                filesNotMatching("**/*.png") {
-                    filter { String line ->
-                        line.replaceAll("_version_", unsnapshottedVersion)
-                    }
-                }
-                exclude 'build'
-                exclude '*.iml'
-                into 'core-android'
-            }
-
-            from('rides-android') {
-                filesNotMatching("**/*.png") {
-                    filter { String line ->
-                        line.replaceAll("_version_", unsnapshottedVersion)
-                    }
-                }
-                exclude 'build'
-                exclude '*.iml'
-                into 'rides-android'
-            }
-
-            from('samples') {
-                exclude '**/build'
-                exclude '**/*.iml'
-                into 'samples'
-            }
-        }
-    }
-}
->>>>>>> f4a0420c
+//}